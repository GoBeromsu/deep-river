{
 "cells": [
  {
   "cell_type": "code",
<<<<<<< HEAD
   "execution_count": null,
=======
   "execution_count": 8,
>>>>>>> 7b766340
   "outputs": [],
   "source": [
    "from river_torch.anomaly import Autoencoder\n",
    "from river import metrics\n",
    "from river.datasets import CreditCard\n",
    "from torch import nn\n",
<<<<<<< HEAD
    "import math"
=======
    "import math\n",
    "from river.compose import Pipeline\n",
    "from river.preprocessing import MinMaxScaler"
>>>>>>> 7b766340
   ],
   "metadata": {
    "collapsed": false,
    "pycharm": {
     "name": "#%%\n"
    }
   }
  },
  {
   "cell_type": "code",
<<<<<<< HEAD
   "execution_count": null,
   "outputs": [],
=======
   "execution_count": 13,
   "outputs": [
    {
     "name": "stdout",
     "output_type": "stream",
     "text": [
      "ROCAUC: 0.9064\n"
     ]
    }
   ],
>>>>>>> 7b766340
   "source": [
    "dataset = CreditCard().take(5000)\n",
    "metric = metrics.ROCAUC(n_thresholds=50)\n",
    "\n",
    "def get_fc_ae(n_features):\n",
    "    latent_dim = math.ceil(n_features / 2)\n",
    "    return nn.Sequential(\n",
    "        nn.Linear(n_features, latent_dim),\n",
    "        nn.SELU(),\n",
    "        nn.Linear(latent_dim, n_features),\n",
    "        nn.Sigmoid(),\n",
    "    )\n",
    "ae = Autoencoder(build_fn=get_fc_ae, lr=0.005)\n",
    "scaler = MinMaxScaler()\n",
    "model = Pipeline(scaler, ae)\n",
    "\n",
    "for x, y in dataset:\n",
    "    score = model.score_one(x)\n",
<<<<<<< HEAD
    "    metric.update(y_true=y, y_pred=score)\n",
    "    model.learn_one(x=x)\n",
    "print(f'ROCAUC: {metric.get()}')"
=======
    "    model = model.learn_one(x=x)\n",
    "    metric = metric.update(y, score)\n",
    "print(f\"ROCAUC: {metric.get():.4f}\")"
>>>>>>> 7b766340
   ],
   "metadata": {
    "collapsed": false,
    "pycharm": {
     "name": "#%%\n"
    }
   }
<<<<<<< HEAD
=======
  },
  {
   "cell_type": "code",
   "execution_count": null,
   "outputs": [],
   "source": [],
   "metadata": {
    "collapsed": false,
    "pycharm": {
     "name": "#%%\n"
    }
   }
>>>>>>> 7b766340
  }
 ],
 "metadata": {
  "kernelspec": {
   "display_name": "Python 3.10.4 ('deepriver')",
   "language": "python",
   "name": "python3"
  },
  "language_info": {
   "codemirror_mode": {
    "name": "ipython",
    "version": 2
   },
   "file_extension": ".py",
   "mimetype": "text/x-python",
   "name": "python",
   "nbconvert_exporter": "python",
   "pygments_lexer": "ipython2",
   "version": "3.10.4"
  },
  "vscode": {
   "interpreter": {
    "hash": "588c5aed37ac83ab820db8800694f2ee474f3b87874329a77c5b9c85c1eac9fa"
   }
  }
 },
 "nbformat": 4,
 "nbformat_minor": 0
}<|MERGE_RESOLUTION|>--- conflicted
+++ resolved
@@ -2,24 +2,16 @@
  "cells": [
   {
    "cell_type": "code",
-<<<<<<< HEAD
-   "execution_count": null,
-=======
    "execution_count": 8,
->>>>>>> 7b766340
    "outputs": [],
    "source": [
     "from river_torch.anomaly import Autoencoder\n",
     "from river import metrics\n",
     "from river.datasets import CreditCard\n",
     "from torch import nn\n",
-<<<<<<< HEAD
-    "import math"
-=======
     "import math\n",
     "from river.compose import Pipeline\n",
     "from river.preprocessing import MinMaxScaler"
->>>>>>> 7b766340
    ],
    "metadata": {
     "collapsed": false,
@@ -30,10 +22,6 @@
   },
   {
    "cell_type": "code",
-<<<<<<< HEAD
-   "execution_count": null,
-   "outputs": [],
-=======
    "execution_count": 13,
    "outputs": [
     {
@@ -44,7 +32,6 @@
      ]
     }
    ],
->>>>>>> 7b766340
    "source": [
     "dataset = CreditCard().take(5000)\n",
     "metric = metrics.ROCAUC(n_thresholds=50)\n",
@@ -63,15 +50,9 @@
     "\n",
     "for x, y in dataset:\n",
     "    score = model.score_one(x)\n",
-<<<<<<< HEAD
-    "    metric.update(y_true=y, y_pred=score)\n",
-    "    model.learn_one(x=x)\n",
-    "print(f'ROCAUC: {metric.get()}')"
-=======
     "    model = model.learn_one(x=x)\n",
     "    metric = metric.update(y, score)\n",
     "print(f\"ROCAUC: {metric.get():.4f}\")"
->>>>>>> 7b766340
    ],
    "metadata": {
     "collapsed": false,
@@ -79,8 +60,6 @@
      "name": "#%%\n"
     }
    }
-<<<<<<< HEAD
-=======
   },
   {
    "cell_type": "code",
@@ -93,7 +72,6 @@
      "name": "#%%\n"
     }
    }
->>>>>>> 7b766340
   }
  ],
  "metadata": {
