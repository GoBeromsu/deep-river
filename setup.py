--- conflicted
+++ resolved
@@ -30,11 +30,7 @@
     "torch",
     "vaex",
     "pandas~=1.3.2",
-<<<<<<< HEAD
-    "river~=0.9.0",
-=======
     "river",
->>>>>>> e58ccdae
     "tqdm~=4.61.2",
     "pytest"
 ]
