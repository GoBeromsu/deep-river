import os

import setuptools

# Package meta-data.
NAME = "deep_river"
DESCRIPTION = "Online Deep Learning for river"
LONG_DESCRIPTION_CONTENT_TYPE = "text/markdown"
URL = "https://online-ml.github.io/deep-river/"
EMAIL = "cedric.kulbach@googlemail.com"
AUTHOR = "Cedric Kulbach"
REQUIRES_PYTHON = ">=3.6.0"

# Package requirements.
base_packages = [
<<<<<<< HEAD
    "scikit-learn~=1.3.2",
    "torch~=2.1.0",
    "pandas~=2.1.4",
    "numpy~=1.24.0",
    "river~=0.21.0",
    "tqdm~=4.61.2",
=======
    "scikit-learn~=1.4.2",
    "torch~=2.2.2",
    "pandas~=2.2.2",
    "numpy~=1.26.4",
    "river~=0.21.1",
    "tqdm~=4.66.4",
>>>>>>> 8fa41d6b
    "ordered-set~=4.1.0",
    "torchviz~=0.0.2"
]

dev_packages = [
    "graphviz>=0.10.1",
    "matplotlib>=3.0.2",
    "mypy>=0.990",
    "pre-commit>=2.20.0",
    "pytest>=7.2.0",
    "pytest-cov>=4.0.0",
    "scikit-learn>=0.22.1",
    "black>=22.10.0",
    "flake8>=5.0.4",
    "isort>=5.10.1",
    "jupyter>=1.0.0",
    "pyupgrade==3.2.0"
]

docs_packages = [
    "flask>=2.0.2",
    "ipykernel>=6.9.0",
    "mike>=0.5.3",
    "mkdocs>=1.2.3",
    "mkdocs-awesome-pages-plugin>=2.7.0",
    "mkdocs-gen-files>=0.3.5",
    "mkdocs-charts-plugin>=0.0.8",
    "mkdocs-literate-nav>=0.4.1",
    "mkdocs-material>=8.1.11",
    "mkdocstrings[python]>=0.19.0",
    "pytkdocs[numpy-style]>=0.5.0",
    "ipython_genutils>=0.1.0",
    "mkdocs-jupyter>=0.20.0",
    "nbconvert>=6.4.2",
    "numpydoc>=1.2",
    "spacy>=3.2.2",
    "jinja2>=3.0.3",
    "dominate",
    "jupyter-client",
    "mkdocs-charts-plugin",
    "python-slugify",
    "watermark==2.3.1",
]

here = os.path.abspath(os.path.dirname(__file__))

# Import the README and use it as the long-description.
with open(os.path.join(here, "README.md"), encoding="utf-8") as f:
    long_description = "\n" + f.read()

# Load the package's __version__.py module as a dictionary.
about = {}
with open(os.path.join(here, NAME, "__version__.py")) as f:
    exec(f.read(), about)

# Where the magic happens:
setuptools.setup(
    name=NAME,
    version=about["__version__"],
    description=DESCRIPTION,
    long_description=long_description,
    long_description_content_type=LONG_DESCRIPTION_CONTENT_TYPE,
    author=AUTHOR,
    author_email=EMAIL,
    python_requires=REQUIRES_PYTHON,
    url=URL,
    packages=setuptools.find_packages(exclude=("tests",)),
    install_requires=base_packages,
    extras_require={
        "dev": base_packages + dev_packages,
        "docs": base_packages + docs_packages,
        "all": dev_packages + docs_packages,
        ":python_version == '3.6'": ["dataclasses"],
    },
    include_package_data=True,
    license="BSD-3",
    classifiers=[
        # Trove classifiers
        # Full list: https://pypi.python.org/pypi?%3Aaction=list_classifiers
        "License :: OSI Approved :: BSD License",
        "Programming Language :: Python",
        "Programming Language :: Python :: 3",
        "Programming Language :: Python :: 3.8",
        "Programming Language :: Python :: 3.9",
        "Programming Language :: Python :: 3.10",
        "Programming Language :: Python :: Implementation :: CPython",
        "Programming Language :: Python :: Implementation :: PyPy",
    ],
    ext_modules=[],
)<|MERGE_RESOLUTION|>--- conflicted
+++ resolved
@@ -13,23 +13,14 @@
 
 # Package requirements.
 base_packages = [
-<<<<<<< HEAD
-    "scikit-learn~=1.3.2",
-    "torch~=2.1.0",
-    "pandas~=2.1.4",
-    "numpy~=1.24.0",
-    "river~=0.21.0",
-    "tqdm~=4.61.2",
-=======
     "scikit-learn~=1.4.2",
     "torch~=2.2.2",
     "pandas~=2.2.2",
     "numpy~=1.26.4",
     "river~=0.21.1",
     "tqdm~=4.66.4",
->>>>>>> 8fa41d6b
     "ordered-set~=4.1.0",
-    "torchviz~=0.0.2"
+    "torchviz~=0.0.2",
 ]
 
 dev_packages = [
